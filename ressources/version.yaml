--- conflicted
+++ resolved
@@ -1,17 +1,7 @@
-<<<<<<< HEAD
 BUILDS: 385
 MAJOR: 4
 MINOR: 0
 PATCH: 0
 builds: 385
 date: 1724145417.957828
-setup_name: 4.0.0.0385-setup.exe
-=======
-BUILDS: 370
-MAJOR: 3
-MINOR: 8
-PATCH: 11
-builds: 370
-date: 1723623698.6814883
-setup_name: 3.8.11.0370-setup.exe
->>>>>>> 0eb3f092
+setup_name: 4.0.0.0385-setup.exe