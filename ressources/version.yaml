<<<<<<< HEAD
BUILDS: 390
MAJOR: 4
MINOR: 0
PATCH: 0
builds: 390
date: 1726739750.9572399
setup_name: 4.0.0.0390-setup.exe
=======
BUILDS: 391
MAJOR: 4
MINOR: 0
PATCH: 0
builds: 391
date: 1726686672.9689746
setup_name: 4.0.0.0391-setup.exe
>>>>>>> 2426bccf
<|MERGE_RESOLUTION|>--- conflicted
+++ resolved
@@ -1,17 +1,7 @@
-<<<<<<< HEAD
-BUILDS: 390
-MAJOR: 4
-MINOR: 0
-PATCH: 0
-builds: 390
-date: 1726739750.9572399
-setup_name: 4.0.0.0390-setup.exe
-=======
 BUILDS: 391
 MAJOR: 4
 MINOR: 0
 PATCH: 0
 builds: 391
 date: 1726686672.9689746
-setup_name: 4.0.0.0391-setup.exe
->>>>>>> 2426bccf
+setup_name: 4.0.0.0391-setup.exe