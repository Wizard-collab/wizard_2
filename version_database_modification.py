# coding: utf-8
# Author: Leo BRUNEL
# Contact: contact@leobrunel.com

# This file is part of Wizard

# MIT License

# Copyright (c) 2021 Leo brunel

# Permission is hereby granted, free of charge, to any person obtaining a copy
# of this software and associated documentation files (the "Software"), to deal
# in the Software without restriction, including without limitation the rights
# to use, copy, modify, merge, publish, distribute, sublicense, and/or sell
# copies of the Software, and to permit persons to whom the Software is
# furnished to do so, subject to the following conditions:

# The above copyright notice and this permission notice shall be included in all
# copies or substantial portions of the Software.

# THE SOFTWARE IS PROVIDED "AS IS", WITHOUT WARRANTY OF ANY KIND, EXPRESS OR
# IMPLIED, INCLUDING BUT NOT LIMITED TO THE WARRANTIES OF MERCHANTABILITY,
# FITNESS FOR A PARTICULAR PURPOSE AND NONINFRINGEMENT. IN NO EVENT SHALL THE
# AUTHORS OR COPYRIGHT HOLDERS BE LIABLE FOR ANY CLAIM, DAMAGES OR OTHER
# LIABILITY, WHETHER IN AN ACTION OF CONTRACT, TORT OR OTHERWISE, ARISING FROM,
# OUT OF OR IN CONNECTION WITH THE SOFTWARE OR THE USE OR OTHER DEALINGS IN THE
# SOFTWARE.

# Python modules
import traceback
import logging

logger = logging.getLogger(__name__)

# Wizard modules
from wizard.core import environment
from wizard.core import project
from wizard.core import db_utils

def main():
<<<<<<< HEAD
	pass

def alter_repository_users_table():
=======
	sql_cmd = """ALTER TABLE stages ADD COLUMN IF NOT EXISTS note text DEFAULT '';"""
	db_utils.create_table(environment.get_project_name(), sql_cmd)
	sql_cmd = """ALTER TABLE stages ADD COLUMN IF NOT EXISTS priority text NOT NULL DEFAULT 'normal';"""
	db_utils.create_table(environment.get_project_name(), sql_cmd)

>>>>>>> e6431f3e
	sql_cmd = """ALTER TABLE users ADD COLUMN coins int DEFAULT 0;"""
	db_utils.create_table(environment.get_repository(), sql_cmd)
	sql_cmd = """ALTER TABLE users ADD COLUMN artefacts text DEFAULT '[]';"""
	db_utils.create_table(environment.get_repository(), sql_cmd)
	sql_cmd = """ALTER TABLE users ADD COLUMN keeped_artefacts text DEFAULT '{}';"""
	db_utils.create_table(environment.get_repository(), sql_cmd)<|MERGE_RESOLUTION|>--- conflicted
+++ resolved
@@ -38,17 +38,11 @@
 from wizard.core import db_utils
 
 def main():
-<<<<<<< HEAD
-	pass
-
-def alter_repository_users_table():
-=======
 	sql_cmd = """ALTER TABLE stages ADD COLUMN IF NOT EXISTS note text DEFAULT '';"""
 	db_utils.create_table(environment.get_project_name(), sql_cmd)
 	sql_cmd = """ALTER TABLE stages ADD COLUMN IF NOT EXISTS priority text NOT NULL DEFAULT 'normal';"""
 	db_utils.create_table(environment.get_project_name(), sql_cmd)
 
->>>>>>> e6431f3e
 	sql_cmd = """ALTER TABLE users ADD COLUMN coins int DEFAULT 0;"""
 	db_utils.create_table(environment.get_repository(), sql_cmd)
 	sql_cmd = """ALTER TABLE users ADD COLUMN artefacts text DEFAULT '[]';"""
