# coding: utf-8
# Author: Leo BRUNEL
# Contact: contact@leobrunel.com

# Python modules
from PyQt5 import QtWidgets, QtCore, QtGui
from PyQt5.QtCore import pyqtSignal
import time
import logging
import traceback
import copy

# Wizard gui modules
from wizard.gui import gui_server
from wizard.gui import gui_utils
from wizard.gui import logging_widget
from wizard.gui import tag_label
from wizard.gui import comment_widget
from wizard.gui import asset_tracking_widget

# Wizard modules
from wizard.core import repository
from wizard.core import tools
from wizard.core import assets
from wizard.core import project
from wizard.core import launch
from wizard.core import environment
from wizard.core import image
from wizard.core import path_utils
from wizard.vars import ressources
from wizard.vars import assets_vars

logger = logging.getLogger(__name__)

class production_table_widget(QtWidgets.QWidget):
    def __init__(self, parent=None):
        super(production_table_widget, self).__init__(parent)
        self.asset_ids = dict()
        self.stage_ids = dict()
        self.variant_ids = dict()
        self.update_categories = True
        self.update_assets = True
        self.domain = None
        self.category = None
        self.domain_ids = []
        self.category_ids = []
        self.old_thread_id = None
        self.search_threads = dict()
        self.view_comment_widget = tag_label.view_comment_widget(self)
        self.show_notes = 1
        self.show_states = 1
        self.show_assignments = 1
        self.show_priorities = 1
        self.init_users_images()
        self.build_ui()
        self.connect_functions()

    def init_users_images(self):
        self.users_images_dic = dict()
        for user_row in repository.get_users_list():
            user_image =  user_row['profile_picture']
            pixmap = gui_utils.mask_image(image.convert_str_data_to_image_bytes(user_image), 'png', 30, 8)
            self.users_images_dic[user_row['user_name']] = pixmap

    def context_menu_requested(self, point):
        menu = gui_utils.QMenu(self)
        menu.addSeparator()
        show_notes_icon = ressources._uncheck_icon_
        if self.show_notes:
            show_notes_icon = ressources._check_icon_
        show_states_icon = ressources._uncheck_icon_
        if self.show_states:
            show_states_icon = ressources._check_icon_
        show_assignments_icon = ressources._uncheck_icon_
        if self.show_assignments:
            show_assignments_icon = ressources._check_icon_
        show_priorities_icon = ressources._uncheck_icon_
        if self.show_priorities:
            show_priorities_icon = ressources._check_icon_

        show_states_item = menu.addAction(QtGui.QIcon(show_states_icon), f'Show states')
        show_assignment_item = menu.addAction(QtGui.QIcon(show_assignments_icon), f'Show assignments')
        show_notes_item = menu.addAction(QtGui.QIcon(show_notes_icon), f'Show notes')
        show_priorities_item = menu.addAction(QtGui.QIcon(show_priorities_icon), f'Show priorities')

        action = menu.exec_(QtGui.QCursor().pos())
        if action is not None:
            if action == show_notes_item:
                self.show_notes = 1-self.show_notes
                self.update_stage_datas_visibility()
                self.update_layout()
            if action == show_states_item:
                self.show_states = 1-self.show_states
                self.update_stage_datas_visibility()
                self.update_layout()
            if action == show_assignment_item:
                self.show_assignments = 1-self.show_assignments
                self.update_stage_datas_visibility()
                self.update_layout()
            if action == show_priorities_item:
                self.show_priorities = 1-self.show_priorities
                self.update_stage_datas_visibility()
                self.update_layout()

    def update_stage_datas_visibility(self):
        for stage_id in self.stage_ids.keys():
            self.stage_ids[stage_id]['widget'].update_notes_visibility(self.show_notes)
            self.stage_ids[stage_id]['widget'].update_states_visibility(self.show_states)
            self.stage_ids[stage_id]['widget'].update_assignments_visibility(self.show_assignments)
            self.stage_ids[stage_id]['widget'].update_priorities_visibility(self.show_priorities)

    def update_layout(self):
        QtWidgets.QApplication.processEvents()
        self.table_widget.resizeColumnsToContents()
        self.table_widget.resizeRowsToContents()

    def build_ui(self):
        self.resize(1400,800)
        self.setObjectName('dark_widget')
        self.main_layout = QtWidgets.QVBoxLayout()
        self.main_layout.setContentsMargins(0,0,0,0)
        self.main_layout.setSpacing(1)
        self.setLayout(self.main_layout)

        self.header_widget = QtWidgets.QWidget()
        self.header_layout = QtWidgets.QHBoxLayout()
        self.header_widget.setLayout(self.header_layout)
        self.main_layout.addWidget(self.header_widget)

        self.domain_comboBox = gui_utils.QComboBox()
        self.domain_comboBox.setMinimumHeight(36)
        self.header_layout.addWidget(self.domain_comboBox)
        self.category_comboBox = gui_utils.QComboBox()
        self.category_comboBox.setMinimumHeight(36)
        self.header_layout.addWidget(self.category_comboBox)

        self.search_bar = gui_utils.search_bar(red=36, green=36, blue=43)
        self.header_layout.addWidget(self.search_bar)

        self.header_layout.addSpacerItem(QtWidgets.QSpacerItem(0,0,QtWidgets.QSizePolicy.Expanding, QtWidgets.QSizePolicy.Fixed))

        self.content_layout = QtWidgets.QHBoxLayout()
        self.content_layout.setContentsMargins(0,0,0,0)
        self.content_layout.setSpacing(1)
        self.main_layout.addLayout(self.content_layout)

        self.table_widget = QtWidgets.QTableWidget()
        self.table_widget.setObjectName('dark_widget')
        self.table_widget.setEditTriggers(QtWidgets.QAbstractItemView.NoEditTriggers)
        self.table_widget.setAlternatingRowColors(True)
        self.table_widget.horizontalHeader().setSectionResizeMode(QtWidgets.QHeaderView.Fixed)
        self.table_widget.horizontalHeader().setObjectName('table_widget_horizontal_header_view')
        self.table_widget.verticalHeader().setObjectName('table_widget_vertical_header_view')
        self.table_widget.setContextMenuPolicy(QtCore.Qt.CustomContextMenu)
        self.content_layout.addWidget(self.table_widget)

        self.asset_tracking_widget = asset_tracking_widget.asset_tracking_widget()
        self.content_layout.addWidget(self.asset_tracking_widget)

        self.infos_widget = QtWidgets.QWidget()
        self.infos_layout = QtWidgets.QHBoxLayout()
        self.infos_layout.setContentsMargins(11,11,11,11)
        self.infos_layout.setSpacing(4)
        self.infos_widget.setLayout(self.infos_layout)
        self.main_layout.addWidget(self.infos_widget)

        self.infos_layout.addSpacerItem(QtWidgets.QSpacerItem(0,0, QtWidgets.QSizePolicy.Expanding, QtWidgets.QSizePolicy.Fixed))

        self.refresh_label = QtWidgets.QLabel()
        self.refresh_label.setObjectName('gray_label')
        self.infos_layout.addWidget(self.refresh_label)

    def update_state(self, state):
        comment = ''
        self.comment_widget = comment_widget.comment_widget()
        if self.comment_widget.exec_() == QtWidgets.QDialog.Accepted:
            comment = self.comment_widget.comment
        for modelIndex in self.table_widget.selectedIndexes():
            widget = self.table_widget.cellWidget(modelIndex.row(), modelIndex.column())
            if widget and widget.type == 'stage':
                if not widget.isVisible():
                    continue
                stage_row = widget.stage_row
                stage_id = stage_row['id']
                if stage_row['state'] != state:
                    assets.modify_stage_state(stage_id, state, comment)
        gui_server.refresh_team_ui()

    def update_priority(self, priority):
        for modelIndex in self.table_widget.selectedIndexes():
            widget = self.table_widget.cellWidget(modelIndex.row(), modelIndex.column())
            if widget and widget.type == 'stage':
                if not widget.isVisible():
                    continue
                stage_row = widget.stage_row
                stage_id = stage_row['id']
                if stage_row['priority'] != priority:
                    assets.modify_stage_priority(stage_id, priority)
        gui_server.refresh_team_ui()

    def update_assignment(self, assignment):
        for modelIndex in self.table_widget.selectedIndexes():
            widget = self.table_widget.cellWidget(modelIndex.row(), modelIndex.column())
            if widget and widget.type == 'stage':
                if not widget.isVisible():
                    continue
                stage_row = widget.stage_row
                stage_id = stage_row['id']
                if stage_row['assignment'] != assignment:
                    assets.modify_stage_assignment(stage_id, assignment)
        gui_server.refresh_team_ui()

    def connect_functions(self):
        self.domain_comboBox.currentTextChanged.connect(self.refresh_categories)
        self.category_comboBox.currentTextChanged.connect(self.refresh_assets)
        self.table_widget.itemSelectionChanged.connect(self.change_stage_asset_tracking_widget)
        self.search_bar.textChanged.connect(self.update_search)
        self.table_widget.customContextMenuRequested.connect(self.context_menu_requested)

    def showEvent(self, event):
        self.refresh()

    def refresh(self):
        if self.isVisible():
            self.update_categories = False
            domain_rows = project.get_domains()
            for domain_row in domain_rows:
                if (domain_row['id'] not in self.domain_ids) and (domain_row['name'] != 'library'):
                    self.domain_comboBox.addItem(QtGui.QIcon(ressources._domains_icons_dic_[domain_row['name']]), domain_row['name'])
                    self.domain_ids.append(domain_row['id'])
            self.update_categories = True
            self.refresh_categories()
            self.asset_tracking_widget.refresh()

    def clear_categories(self):
        self.category_ids = []
        self.category_comboBox.clear()

    def change_stage_asset_tracking_widget(self):
        if len(self.table_widget.selectedIndexes()) != 1:
            self.asset_tracking_widget.change_stage(None)
            return
        modelIndex = self.table_widget.selectedIndexes()[0]
        widget = self.table_widget.cellWidget(modelIndex.row(), modelIndex.column())
        if not widget:
            self.asset_tracking_widget.change_stage(None)
            return
        if widget.type != 'stage':
            self.asset_tracking_widget.change_stage(None)
            return
        stage_id = widget.stage_row['id']
        self.asset_tracking_widget.change_stage(stage_id)

    def refresh_categories(self):
        if self.update_categories:
            self.update_assets = False
            current_domain = self.domain_comboBox.currentText()
            if current_domain != self.domain:
                self.clear_categories()
                self.domain = current_domain
            domain_id = project.get_domain_by_name(current_domain, 'id')
            category_rows = project.get_domain_childs(domain_id)
            for category_row in category_rows:
                if category_row['id'] not in self.category_ids:
                    self.category_comboBox.addItem(category_row['name'])
                    self.category_ids.append(category_row['id'])
            self.update_assets = True
            self.refresh_assets()

    def clear_assets(self):
        self.table_widget.clear()
        self.asset_ids = dict()
        self.stage_ids = dict()

    def refresh_assets(self):
        start_time = time.perf_counter()

        category = self.category_comboBox.currentText()
        if category != self.category:
            self.clear_assets()
        self.category = category

        if category != "":
            category_id = project.get_category_data_by_name(category, 'id')
            self.asset_rows = project.get_category_childs(category_id)

            project_asset_ids = []
            assets_preview_rows = project.get_all_assets_preview()
            assets_preview = dict()
            for assets_preview_row in assets_preview_rows:
                assets_preview[assets_preview_row['asset_id']] = assets_preview_row
            
            if self.domain == assets_vars._assets_:
                labels_names = ["Name", "Modeling", "Rigging", "Grooming", "Texturing", "Shading"]
                self.task_list = ["", "modeling", "rigging", "grooming", "texturing", "shading"]
            elif self.domain == assets_vars._sequences_:
                labels_names = ["Name", "Frame range", "Layout", "Animation", "Cfx", "Fx", "Camera", "Lighting", "Compositing"]
                self.task_list = ["", "", "layout", "animation", "cfx", "fx", "camera", "lighting", "compositing"]

            project_asset_ids = [asset_row['id'] for asset_row in self.asset_rows]

            asset_ids = list(self.asset_ids.keys())
            for asset_id in asset_ids:
                if asset_id not in project_asset_ids:
                    self.remove_asset(asset_id)

            self.table_widget.setColumnCount(len(labels_names))
            self.table_widget.setHorizontalHeaderLabels(labels_names)
            self.table_widget.setRowCount(len(self.asset_rows))

            for asset_row in self.asset_rows:
                project_asset_ids.append(asset_row['id'])
                if asset_row['id'] not in self.asset_ids.keys():
                    index = self.asset_rows.index(asset_row)
                    item = QtWidgets.QTableWidgetItem()
                    item.setFlags(item.flags() ^ QtCore.Qt.ItemIsSelectable)
                    self.table_widget.setItem(index, 0, item)
                    widget = asset_widget(asset_row, assets_preview[asset_row['id']])
                    self.table_widget.setCellWidget(index, 0, widget)
                    self.asset_ids[asset_row['id']] = dict()
                    self.asset_ids[asset_row['id']]['row'] = asset_row
                    self.asset_ids[asset_row['id']]['table_row'] = index
                    self.asset_ids[asset_row['id']]['preview_row'] = assets_preview[asset_row['id']]
                    self.asset_ids[asset_row['id']]['widget'] = widget
                    if self.domain == assets_vars._sequences_:
                        item = QtWidgets.QTableWidgetItem()
                        item.setFlags(item.flags() ^ QtCore.Qt.ItemIsSelectable)
                        self.table_widget.setItem(index, 1, item)
                        frange_widget = frame_range_widget(asset_row)
                        self.table_widget.setCellWidget(index, 1, frange_widget)
                        self.asset_ids[asset_row['id']]['frame_range_widget'] = frange_widget
                else:
                    if assets_preview[asset_row['id']] != self.asset_ids[asset_row['id']]['preview_row']:
                        self.asset_ids[asset_row['id']]['widget'].refresh(asset_row, assets_preview[asset_row['id']])
                        self.asset_ids[asset_row['id']]['row'] = asset_row
                        self.asset_ids[asset_row['id']]['preview_row'] = assets_preview[asset_row['id']]
                        if self.domain == assets_vars._sequences_:
                            self.asset_ids[asset_row['id']]['frame_range_widget'].refresh(asset_row)

            stage_rows = project.get_all_stages()
            self.stage_rows = []
            project_stage_ids = []

            for stage_row in stage_rows:
                project_stage_ids.append(stage_row['id'])
                if stage_row['asset_id'] in self.asset_ids.keys():
                    self.stage_rows.append(stage_row)
                    if stage_row['id'] not in self.stage_ids.keys():
                        row_index = self.get_asset_coord(stage_row['asset_id']).row()
                        widget = stage_widget(stage_row, self.users_images_dic)
                        widget.show_comment_signal.connect(self.view_comment_widget.show_comment)
                        widget.hide_comment_signal.connect(self.view_comment_widget.close)
                        widget.move_comment.connect(self.view_comment_widget.move_ui)
                        widget.state_signal.connect(self.update_state)
                        widget.priority_signal.connect(self.update_priority)
                        widget.assignment_signal.connect(self.update_assignment)
                        self.table_widget.setCellWidget(row_index, self.task_list.index(stage_row['name']), widget)
                        self.stage_ids[stage_row['id']] = dict()
                        self.stage_ids[stage_row['id']]['row'] = stage_row
                        self.stage_ids[stage_row['id']]['widget'] = widget
                    else:
                        if stage_row != self.stage_ids[stage_row['id']]['row']:
                            self.stage_ids[stage_row['id']]['widget'].refresh(stage_row)
                            self.stage_ids[stage_row['id']]['row'] = stage_row

            stage_ids = list(self.stage_ids.keys())
            for stage_id in stage_ids:
                if stage_id not in project_stage_ids:
                    self.remove_stage(stage_id)

            self.update_stage_datas_visibility()
            self.update_layout()
        else:
            self.clear_assets()

        self.update_refresh_time(start_time)

    def update_refresh_time(self, start_time):
        refresh_time = str(round((time.perf_counter()-start_time), 3))
        self.refresh_label.setText(f" refresh : {refresh_time}s")

    def get_asset_coord(self, asset_id):
        if asset_id in self.asset_ids.keys():
            widget = self.asset_ids[asset_id]['widget']
            model_index = self.table_widget.indexAt(widget.pos())
            return model_index

    def get_asset_row(self, asset_id):
        if asset_id in self.asset_ids.keys():
            widget = self.asset_ids[asset_id]['widget']
            row = self.table_widget.rowAt(widget.pos().y())
            return row

    def get_stage_coord(self, stage_id):
        if stage_id in self.stage_ids.keys():
            widget = self.stage_ids[stage_id]['widget']
            model_index = self.table_widget.indexAt(widget.pos())
            return model_index

    def get_stage_item(self, stage_id):
        if stage_id in self.stage_ids.keys():
            widget = self.stage_ids[stage_id]['widget']
            item = self.table_widget.itemAt(widget.pos())
            return item

    def remove_stage(self, stage_id):
        if stage_id in self.stage_ids.keys():
            model_index = self.get_stage_coord(stage_id)
            self.table_widget.removeCellWidget(model_index.row(), model_index.column())
            del self.stage_ids[stage_id]

    def remove_asset(self, asset_id):
        if asset_id in self.asset_ids.keys():
            row_index = self.get_asset_coord(asset_id).row()
            self.table_widget.removeRow(row_index)
            del self.asset_ids[asset_id]

    def update_search(self):
        search_data = self.search_bar.text()
        self.search_start_time = time.perf_counter()
        self.accept_item_from_thread = False
        if self.old_thread_id and self.old_thread_id in self.search_threads.keys():
            self.search_threads[self.old_thread_id].show_stage_signal.disconnect()
            self.search_threads[self.old_thread_id].hide_stage_signal.disconnect()
            self.search_threads[self.old_thread_id].show_asset_signal.disconnect()
            self.search_threads[self.old_thread_id].hide_asset_signal.disconnect()
            self.search_threads[self.old_thread_id].hide_task_signal.disconnect()
            self.search_threads[self.old_thread_id].show_task_signal.disconnect()
        thread_id = time.time()
        self.search_threads[thread_id] = search_thread()
        self.search_threads[thread_id].show_stage_signal.connect(self.show_stage)
        self.search_threads[thread_id].hide_stage_signal.connect(self.hide_stage)
        self.search_threads[thread_id].show_asset_signal.connect(self.show_asset)
        self.search_threads[thread_id].hide_asset_signal.connect(self.hide_asset)
        self.search_threads[thread_id].hide_task_signal.connect(self.hide_task)
        self.search_threads[thread_id].show_task_signal.connect(self.show_task)
        self.old_thread_id = thread_id
        if len(search_data) > 0:
            self.accept_item_from_thread = True
            self.search_threads[thread_id].update_search(self.asset_rows, self.stage_rows, self.task_list, search_data)
        else:
            self.search_threads[thread_id].running=False
            self.show_all_stages()
            self.show_all_assets()
            self.show_all_tasks()
        self.clean_threads()

    def clean_threads(self):
        ids = list(self.search_threads.keys())
        for thread_id in ids:
            if not self.search_threads[thread_id].running:
                self.search_threads[thread_id].terminate()
                del self.search_threads[thread_id]

    def hide_stage(self, stage_id):
        if stage_id in self.stage_ids.keys():
            self.stage_ids[stage_id]['widget'].setVisible(False)

    def show_stage(self, stage_id):
        if stage_id in self.stage_ids.keys():
            self.stage_ids[stage_id]['widget'].setVisible(True)

    def show_all_stages(self):
        for stage_id in self.stage_ids.keys():
            self.show_stage(stage_id)

    def hide_asset(self, asset_id):
        if asset_id in self.asset_ids.keys():
            model_index = self.get_asset_coord(asset_id)
            self.table_widget.hideRow(self.asset_ids[asset_id]['table_row'])

    def show_asset(self, asset_id):
        if asset_id in self.asset_ids.keys():
            self.table_widget.showRow(self.asset_ids[asset_id]['table_row'])

    def show_all_assets(self):
        for asset_id in self.asset_ids.keys():
            self.show_asset(asset_id)

    def hide_task(self, task):
        task_index = self.task_list.index(task)
        self.table_widget.hideColumn(task_index)

    def show_task(self, task):
        task_index = self.task_list.index(task)
        self.table_widget.showColumn(task_index)

    def show_all_tasks(self):
        for task in self.task_list:
            self.show_task(task)

class asset_widget(QtWidgets.QWidget):
    def __init__(self, asset_row, preview_row, parent=None):
        super(asset_widget, self).__init__(parent)
<<<<<<< HEAD
        self.thumbnail_width = 110
=======
        self.thumbnail_width = 150
>>>>>>> e6431f3e
        self.type = 'asset'
        self.asset_row = asset_row
        self.preview_row = preview_row
        self.build_ui()
        self.fill_ui()

    def build_ui(self):
        self.setSizePolicy(QtWidgets.QSizePolicy.Fixed, QtWidgets.QSizePolicy.Expanding)
        self.main_layout = QtWidgets.QHBoxLayout()
        self.main_layout.setContentsMargins(0,0,8,0)
        self.setLayout(self.main_layout)

        self.image_label = QtWidgets.QLabel()
        self.image_label.setFixedWidth(self.thumbnail_width)
        self.image_label.setAlignment(QtCore.Qt.AlignCenter)
        self.image_label.setObjectName('production_manager_variant_frame')
        self.main_layout.addWidget(self.image_label)

        self.asset_name_label = QtWidgets.QLabel()
        self.main_layout.addWidget(self.asset_name_label)

    def fill_ui(self):
        self.asset_name_label.setText(self.asset_row['name'])

        image = ressources._no_preview_
        if self.preview_row['manual_override'] is None:
            if self.preview_row['preview_path'] is not None:
                image = self.preview_row['preview_path']
        else:
            image = self.preview_row['manual_override']
        self.image_label.setPixmap(QtGui.QIcon(image).pixmap(self.thumbnail_width, int(self.thumbnail_width/1.8)))

    def show_context_menu(self):
        menu = gui_utils.QMenu(self)
        custom_preview_action = menu.addAction(QtGui.QIcon(ressources._add_icon_), 'Add custom preview')
        default_preview_action = menu.addAction(QtGui.QIcon(ressources._refresh_icon_), 'Set preview to auto')
        action = menu.exec_(QtGui.QCursor().pos())
        if action is not None:
            if action == default_preview_action:
                assets.set_asset_preview(self.preview_row['asset_id'], None)
                gui_server.refresh_team_ui()
            elif action == custom_preview_action:
                self.set_preview()

    def set_preview(self):
        options = QtWidgets.QFileDialog.Options()
        image_file, _ = QtWidgets.QFileDialog.getOpenFileName(self, "Select preview image", "",
                            "All Files (*);;Images Files (*.png);;Images Files (*.jpg);;Images Files (*.jpeg)",
                            options=options)
        if image_file:
            extension = image_file.split('.')[-1].upper()
            if (extension == 'PNG') or (extension == 'JPG') or (extension == 'JPEG'):
                assets.set_asset_preview(self.preview_row['asset_id'], image_file)
                gui_server.refresh_team_ui()
            else:
                logger.warning('{} is not a valid image file...'.format(image_file))

    def mouseReleaseEvent(self, event):
        if event.button() == QtCore.Qt.RightButton:
            self.show_context_menu()

    def refresh(self, asset_row, preview_row):
        self.asset_row = asset_row
        self.preview_row = preview_row
        self.fill_ui()

class frame_range_widget(QtWidgets.QWidget):
    def __init__(self, asset_row, parent = None):
        super(frame_range_widget, self).__init__(parent)
        self.asset_row = asset_row
        self.build_ui()
        self.fill_ui()

    def build_ui(self):
        self.setSizePolicy(QtWidgets.QSizePolicy.Expanding, QtWidgets.QSizePolicy.Expanding)
        self.main_layout = QtWidgets.QVBoxLayout()
        self.main_layout.setSpacing(2)
        self.main_layout.setContentsMargins(0,0,0,0)
        self.setLayout(self.main_layout)

        self.main_layout.addSpacerItem(QtWidgets.QSpacerItem(0,0,QtWidgets.QSizePolicy.Expanding, QtWidgets.QSizePolicy.Expanding))

        self.frame_range_label = QtWidgets.QLabel()
        self.frame_range_label.setAlignment(QtCore.Qt.AlignCenter)
        self.main_layout.addWidget(self.frame_range_label)

        self.details_label = QtWidgets.QLabel()
        self.details_label.setAlignment(QtCore.Qt.AlignCenter)
        self.details_label.setObjectName('gray_label')
        self.main_layout.addWidget(self.details_label)

        self.main_layout.addSpacerItem(QtWidgets.QSpacerItem(0,0,QtWidgets.QSizePolicy.Expanding, QtWidgets.QSizePolicy.Expanding))

    def fill_ui(self):
        self.frame_range_label.setText(f"{self.asset_row['inframe']} - {self.asset_row['outframe']}")
        self.details_label.setText(f"{self.asset_row['outframe'] - self.asset_row['inframe']} frames")

    def refresh(self, asset_row):
        self.asset_row = asset_row
        self.fill_ui()

class stage_widget(QtWidgets.QWidget):

    state_signal = pyqtSignal(str)
    assignment_signal = pyqtSignal(str)
    priority_signal = pyqtSignal(str)
    show_comment_signal = pyqtSignal(str, str)
    hide_comment_signal = pyqtSignal(int)
    move_comment = pyqtSignal(int)

    def __init__(self, stage_row, users_images_dic, parent=None):
        super(stage_widget, self).__init__(parent)
        self.type = 'stage'
        self.stage_row = stage_row
        self.users_images_dic = users_images_dic
        self.build_ui()
        self.fill_ui()
        self.connect_functions()

    def update_notes_visibility(self, show_notes):
        self.note_content.setVisible(show_notes)

    def update_states_visibility(self, show_states):
        self.state_label.setVisible(show_states)

    def update_assignments_visibility(self, show_assignments):
        self.user_image_label.setVisible(show_assignments)

    def update_priorities_visibility(self, show_priorities):
        self.priority_label.setVisible(show_priorities)

    def connect_functions(self):
        self.state_label.state_signal.connect(self.state_signal.emit)
        self.state_label.enter.connect(self.show_comment)
        self.state_label.leave.connect(self.hide_comment)
        self.state_label.move_event.connect(self.move_comment.emit)
        self.user_image_label.assignment_signal.connect(self.assignment_signal.emit)
        self.priority_label.priority_signal.connect(self.priority_signal.emit)

    def build_ui(self):
        self.setSizePolicy(QtWidgets.QSizePolicy.Expanding, QtWidgets.QSizePolicy.Expanding)
        self.main_layout = QtWidgets.QHBoxLayout()
        self.main_layout.setContentsMargins(0,0,0,0)
        self.main_layout.setSpacing(0)
        self.setLayout(self.main_layout)

        self.color_frame = QtWidgets.QFrame()
        self.color_frame.setFixedWidth(4)
        self.main_layout.addWidget(self.color_frame)

        self.data_layout = QtWidgets.QHBoxLayout()
        self.data_layout.setSpacing(3)
        self.data_layout.setContentsMargins(3,3,3,3)
        self.main_layout.addLayout(self.data_layout)

        self.priority_label = priority_widget()
        self.priority_label.setSizePolicy(QtWidgets.QSizePolicy.Fixed, QtWidgets.QSizePolicy.Fixed)
        self.priority_label.setFixedSize(30, 30)
        self.data_layout.addWidget(self.priority_label)

        self.state_label = state_widget()
        self.state_label.setSizePolicy(QtWidgets.QSizePolicy.Fixed, QtWidgets.QSizePolicy.Fixed)
        self.state_label.setFixedHeight(30)
        self.data_layout.addWidget(self.state_label)

        self.user_image_label = assignment_widget()
        self.user_image_label.setFixedSize(QtCore.QSize(30,30))
        self.data_layout.addWidget(self.user_image_label)

        self.note_content = gui_utils.minimum_height_textEdit(77)
        self.note_content.setFixedWidth(150)
        self.note_content.setReadOnly(True)
        self.note_content.setTextInteractionFlags(QtCore.Qt.NoTextInteraction)
        self.note_content.setContextMenuPolicy(QtCore.Qt.NoContextMenu)
        self.note_content.setObjectName('gray_label')
        self.note_content.setStyleSheet('background-color:transparent;padding:0px;')
        self.data_layout.addWidget(self.note_content)

    def show_comment(self):
        if self.isActiveWindow():
            tracking_events = project.get_asset_tracking_events(self.stage_row['id'])
            if len(tracking_events) == 0:
                return
            user = tracking_events[-1]['creation_user']
            self.show_comment_signal.emit(self.stage_row['tracking_comment'], user)

    def hide_comment(self):
        self.hide_comment_signal.emit(1)

    def fill_ui(self):
        self.color_frame.setStyleSheet('background-color:%s;'%ressources._stages_colors_[self.stage_row['name']])
        self.priority_label.setPixmap(QtGui.QIcon(ressources._priority_icons_list_[self.stage_row['priority']]).pixmap(22))
        self.state_label.setText(self.stage_row['state'])
        self.state_label.setStyleSheet('#bold_label{background-color:%s;border-radius:4px;padding:6px;}'%ressources._states_colors_[self.stage_row['state']])
        self.user_image_label.setPixmap(self.users_images_dic[self.stage_row['assignment']])
        if self.stage_row['note'] is None or self.stage_row['note'] == '':
            self.note_content.setText('Missing note')
        else:
            self.note_content.setText(self.stage_row['note'])

    def refresh(self, stage_row):
        self.stage_row = stage_row
        self.fill_ui()

class priority_widget(QtWidgets.QLabel):

    priority_signal = pyqtSignal(str)

    def __init__(self, parent=None):
        super(priority_widget, self).__init__(parent)
        self.setFixedWidth(60)
        self.setAlignment(QtCore.Qt.AlignCenter)
        self.setContextMenuPolicy(QtCore.Qt.CustomContextMenu)
        self.setObjectName('priority_label')
        self.setStyleSheet('#priority_label{border-radius:4px;background-color:rgba(0,0,0,40);}')

    def mouseReleaseEvent(self, event):
        if event.button() == QtCore.Qt.RightButton:
            self.states_menu_requested()

    def states_menu_requested(self):
        menu = gui_utils.QMenu(self)
        for priority in assets_vars._priority_list_:
            menu.addAction(QtGui.QIcon(ressources._priority_icons_list_[priority]), priority)
        action = menu.exec_(QtGui.QCursor().pos())
        if action is not None:
            self.priority_signal.emit(action.text())

    def contextMenuEvent(self, event):
        event.accept()

class state_widget(QtWidgets.QLabel):

    state_signal = pyqtSignal(str)
    enter = pyqtSignal(int)
    leave = pyqtSignal(int)
    move_event = pyqtSignal(int)

    def __init__(self, parent=None):
        super(state_widget, self).__init__(parent)
        self.setMouseTracking(True)
        self.setFixedWidth(60)
        self.setObjectName('bold_label')
        self.setAlignment(QtCore.Qt.AlignCenter)
        self.setContextMenuPolicy(QtCore.Qt.CustomContextMenu)

    def mouseReleaseEvent(self, event):
        if event.button() == QtCore.Qt.RightButton:
            self.states_menu_requested()

    def states_menu_requested(self):
        menu = gui_utils.QMenu(self)
        for state in assets_vars._asset_states_list_:
            menu.addAction(QtGui.QIcon(ressources._states_icons_[state]), state)
        action = menu.exec_(QtGui.QCursor().pos())
        if action is not None:
            self.state_signal.emit(action.text())

    def mouseMoveEvent(self, event):
        self.move_event.emit(1)
        super().mouseMoveEvent(event)

    def enterEvent(self, event):
        self.enter.emit(1)

    def leaveEvent(self, event):
        self.leave.emit(1)

    def contextMenuEvent(self, event):
        event.accept()

class assignment_widget(QtWidgets.QLabel):

    assignment_signal = pyqtSignal(str)

    def __init__(self, parent=None):
        super(assignment_widget, self).__init__(parent)
        self.setContextMenuPolicy(QtCore.Qt.CustomContextMenu)

    def mouseReleaseEvent(self, event):
        if event.button() == QtCore.Qt.RightButton:
            self.users_menu_requested()

    def users_menu_requested(self):
        users_actions = []
        menu = gui_utils.QMenu(self)
        users_ids = project.get_users_ids_list()
        for user_id in users_ids:
            user_row = repository.get_user_data(user_id)
            icon = QtGui.QIcon()
            pm = gui_utils.mask_image(image.convert_str_data_to_image_bytes(user_row['profile_picture']), 'png', 24)
            icon.addPixmap(pm)
            menu.addAction(icon, user_row['user_name'])
        action = menu.exec_(QtGui.QCursor().pos())
        if action is not None:
            self.assignment_signal.emit(action.text())

    def contextMenuEvent(self, event):
        event.accept()

class search_thread(QtCore.QThread):

    show_stage_signal = pyqtSignal(int)
    hide_stage_signal = pyqtSignal(int)
    show_asset_signal = pyqtSignal(int)
    hide_asset_signal = pyqtSignal(int)
    show_task_signal = pyqtSignal(str)
    hide_task_signal = pyqtSignal(str)

    def __init__(self):
        super().__init__()
        self.running = True

    def update_search(self, asset_rows, stage_rows, tasks, search_data):
        self.search_data = search_data
        self.asset_rows = copy.deepcopy(asset_rows)
        self.stage_rows = copy.deepcopy(stage_rows)
        self.tasks = copy.deepcopy(tasks)
        self.start()

    def run(self):
        try:
            asset_ids = []
            stages_to_show = []
            stages_to_hide = []
            task_to_show = []

            keywords_sets = self.search_data.split('+')
            
            for stage_row in self.stage_rows:

                stage_id = stage_row['id']
                values = []
                for key in stage_row:
                    if key in ['id', 'creation_time', 'creation_user']:
                        continue
                    values.append(stage_row[key])

                data_list = []
                for data_block in values:
                    data_list.append(str(data_block))
                data = (' ').join(data_list)

                for keywords_set in keywords_sets:
                    if keywords_set == '':
                        continue
                    keywords = keywords_set.split('&')
                    if all(keyword.upper() in data.upper() for keyword in keywords):
                        stages_to_show.append(stage_id)
                        task_to_show.append(stage_row['name'])
                        asset_ids.append(stage_row['asset_id'])

            for asset_row in self.asset_rows:
                if asset_row['id'] in asset_ids:
                    self.show_asset_signal.emit(asset_row['id'])
                else:
                    self.hide_asset_signal.emit(asset_row['id'])
            for task in self.tasks:
                if task == '':
                    continue
                if task in set(task_to_show):
                    self.show_task_signal.emit(task)
                else:
                    self.hide_task_signal.emit(task)
            QtWidgets.QApplication.processEvents()
            time.sleep(0.1)
            for stage_row in self.stage_rows:
                if stage_row['id'] in stages_to_show:
                    self.show_stage_signal.emit(stage_row['id'])
                else:
                    self.hide_stage_signal.emit(stage_row['id'])

        except:
            logger.info(str(traceback.format_exc()))
        self.running = False<|MERGE_RESOLUTION|>--- conflicted
+++ resolved
@@ -492,11 +492,7 @@
 class asset_widget(QtWidgets.QWidget):
     def __init__(self, asset_row, preview_row, parent=None):
         super(asset_widget, self).__init__(parent)
-<<<<<<< HEAD
-        self.thumbnail_width = 110
-=======
         self.thumbnail_width = 150
->>>>>>> e6431f3e
         self.type = 'asset'
         self.asset_row = asset_row
         self.preview_row = preview_row
